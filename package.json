{
  "name": "jojen",
  "version": "2.0.0",
  "description": "Expressive validator for Node and the browser, with a small footprint and awesome performance",
  "main": "dist/index",
  "typings": "dist/index",
  "scripts": {
<<<<<<< HEAD
    "build": "tsc",
    "lint": "tslint --type-check -t stylish --project tsconfig.json \"src/**/*.ts\"",
    "test": "npm run lint",
    "test:unit": "mocha --compilers ts:ts-node/register test/_setup.js \"test/**/*.test.js\""
=======
    "debug": "node debug mocha -r test/_setup.js --compilers js:babel-register && eslint lib",
    "test-only": "mocha -r test/_setup.js --compilers js:babel-register",
    "test:lint": "eslint lib",
    "test:unit": "mocha -r test/_setup.js --compilers js:babel-register",
    "test": "npm run test:unit && npm run test:lint",
    "bundle": "browserify lib/index.js -t babelify --presets es2015 -s Jo | ccjs --compilation_level=ADVANCED_OPTIMIZATIONS > jojen.min.js",
    "prepublish": "babel lib --out-dir dist && npm run bundle"
>>>>>>> 5cabeef4
  },
  "repository": {
    "type": "git",
    "url": "git+ssh://git@github.com/WatchBeam/jojen.git"
  },
  "keywords": [
    "joi",
    "hapi",
    "validator",
    "jojen",
    "node",
    "browser"
  ],
  "author": "Connor Peet <connor@peet.io>",
  "license": "MIT",
  "bugs": {
    "url": "https://github.com/WatchBeam/jojen/issues"
  },
  "homepage": "https://github.com/WatchBeam/jojen#readme",
  "devDependencies": {
    "@types/deep-equal": "0.0.30",
    "@types/node": "^6.0.65",
    "@types/validator": "^6.2.0",
    "chai": "^3.4.1",
    "chalk": "^1.1.1",
<<<<<<< HEAD
    "joi": "^9.0.1",
=======
    "closurecompiler": "^1.5.2",
    "eslint": "^2.2.0",
    "eslint-config-airbnb": "^8.0.0",
    "eslint-plugin-import": "^1.6.1",
    "joi": "^10.3.1",
>>>>>>> 5cabeef4
    "mocha": "^2.3.4",
    "progress": "^1.1.8",
    "ts-node": "^3.0.4",
    "tslint": "^5.2.0",
    "tslint-microsoft-contrib": "^5.0.0",
    "typescript": "^2.1.6"
  },
  "dependencies": {
    "deep-equal": "^1.0.1",
    "validator": "^5.1.0"
  }
}<|MERGE_RESOLUTION|>--- conflicted
+++ resolved
@@ -5,20 +5,11 @@
   "main": "dist/index",
   "typings": "dist/index",
   "scripts": {
-<<<<<<< HEAD
     "build": "tsc",
     "lint": "tslint --type-check -t stylish --project tsconfig.json \"src/**/*.ts\"",
     "test": "npm run lint",
-    "test:unit": "mocha --compilers ts:ts-node/register test/_setup.js \"test/**/*.test.js\""
-=======
-    "debug": "node debug mocha -r test/_setup.js --compilers js:babel-register && eslint lib",
-    "test-only": "mocha -r test/_setup.js --compilers js:babel-register",
-    "test:lint": "eslint lib",
-    "test:unit": "mocha -r test/_setup.js --compilers js:babel-register",
-    "test": "npm run test:unit && npm run test:lint",
-    "bundle": "browserify lib/index.js -t babelify --presets es2015 -s Jo | ccjs --compilation_level=ADVANCED_OPTIMIZATIONS > jojen.min.js",
-    "prepublish": "babel lib --out-dir dist && npm run bundle"
->>>>>>> 5cabeef4
+    "test:unit": "mocha --compilers ts:ts-node/register test/_setup.js \"test/**/*.test.js\"",
+    "prepublish": "npm run build"
   },
   "repository": {
     "type": "git",
@@ -44,15 +35,11 @@
     "@types/validator": "^6.2.0",
     "chai": "^3.4.1",
     "chalk": "^1.1.1",
-<<<<<<< HEAD
-    "joi": "^9.0.1",
-=======
     "closurecompiler": "^1.5.2",
     "eslint": "^2.2.0",
     "eslint-config-airbnb": "^8.0.0",
     "eslint-plugin-import": "^1.6.1",
     "joi": "^10.3.1",
->>>>>>> 5cabeef4
     "mocha": "^2.3.4",
     "progress": "^1.1.8",
     "ts-node": "^3.0.4",
